--- conflicted
+++ resolved
@@ -1,295 +1,3 @@
-<<<<<<< HEAD
-import os
-import pandas as pd
-import random
-import torch
-import torch.nn as nn
-from torch.optim import Adam
-from torch.utils.data import DataLoader, Dataset
-from albumentations import Compose, Normalize, Resize
-from albumentations import RandomResizedCrop, HorizontalFlip, VerticalFlip, RandomBrightnessContrast
-from albumentations.pytorch import ToTensorV2
-from torch.optim.lr_scheduler import ReduceLROnPlateau
-from sklearn.metrics import classification_report, confusion_matrix, accuracy_score
-from torchvision import models
-from sklearn.model_selection import train_test_split
-from logging import getLogger, DEBUG, FileHandler, Formatter, StreamHandler
-import tqdm
-import numpy as np
-from PIL import Image
-import time
-import csv
-from collections import Counter
-
-def ensure_folder(folder):
-    """
-    Ensure a folder exists; if not, create it.
-    """
-    if not os.path.exists(folder):
-        print(f"Folder '{folder}' does not exist. Creating...")
-        os.makedirs(folder)
-
-def seed_torch(seed=777):
-    """
-    Set seed for reproducibility.
-    """
-    random.seed(seed)
-    os.environ['PYTHONHASHSEED'] = str(seed)
-    np.random.seed(seed)
-    torch.manual_seed(seed)
-    torch.cuda.manual_seed(seed)
-    torch.backends.cudnn.deterministic = True
-
-
-def initialize_csv_logger(file_path):
-    """Initialize the CSV file with header."""
-    header = ["epoch", "time", "val_loss", "val_accuracy", "train_loss", "train_accuracy"]
-    with open(file_path, mode='w', newline='') as csv_file:
-        writer = csv.writer(csv_file)
-        writer.writerow(header)
-
-def log_epoch_to_csv(file_path, epoch, epoch_time, train_loss, train_accuracy, val_loss, val_accuracy):
-    """Log epoch summary to the CSV file."""
-    with open(file_path, mode='a', newline='') as csv_file:
-        writer = csv.writer(csv_file)
-        writer.writerow([epoch, epoch_time, val_loss, val_accuracy, train_loss, train_accuracy])
-
-def get_transforms(data):
-    """
-    Return augmentation transforms for the specified mode ('train' or 'valid').
-    """
-    width, height = 224, 224
-    if data == 'train':
-        return Compose([
-            RandomResizedCrop((width, height), scale=(0.8, 1.0)),
-            HorizontalFlip(p=0.5),
-            VerticalFlip(p=0.5),
-            RandomBrightnessContrast(p=0.2),
-            Normalize(mean=[0.485, 0.456, 0.406], std=[0.229, 0.224, 0.225]),
-            ToTensorV2(),
-        ])
-    elif data == 'valid':
-        return Compose([
-            Resize(width, height),
-            Normalize(mean=[0.485, 0.456, 0.406], std=[0.229, 0.224, 0.225]),
-            ToTensorV2(),
-        ])
-    else:
-        raise ValueError("Unknown data mode requested (only 'train' or 'valid' allowed).")
-
-class FungiDataset(Dataset):
-    def __init__(self, df, path, transform=None):
-        self.df = df
-        self.transform = transform
-        self.path = path
-
-    def __len__(self):
-        return len(self.df)
-
-    def __getitem__(self, idx):
-        file_path = self.df['filename_index'].values[idx]
-        # Get label if it exists; otherwise return None
-        label = self.df['taxonID_index'].values[idx]  # Get label
-        if pd.isnull(label):
-            label = -1  # Handle missing labels for the test dataset
-        else:
-            label = int(label)
-
-        with Image.open(os.path.join(self.path, file_path)) as img:
-            # Convert to RGB mode (handles grayscale images as well)
-            image = img.convert('RGB')
-        image = np.array(image)
-
-        # Apply transformations if available
-        if self.transform:
-            augmented = self.transform(image=image)
-            image = augmented['image']
-
-        return image, label, file_path
-
-def train_fungi_network(data_file, image_path, checkpoint_dir):
-    """
-    Train the network and save the best models based on validation accuracy and loss.
-    Incorporates early stopping with a patience of 10 epochs.
-    """
-    # Ensure checkpoint directory exists
-    ensure_folder(checkpoint_dir)
-
-    # Set Logger
-    csv_file_path = os.path.join(checkpoint_dir, 'train.csv')
-    initialize_csv_logger(csv_file_path)
-
-    # Load metadata
-    df = pd.read_csv(data_file)
-    train_df = df[df['filename_index'].str.startswith('fungi_train')]
-    
-    train_df, val_df = train_test_split(train_df, test_size=0.2, random_state=42, stratify=train_df['taxonID_index'], shuffle=True)
-    print('Training size', len(train_df))
-    print('Validation size', len(val_df))
-
-    # Initialize DataLoaders
-    train_dataset = FungiDataset(train_df, image_path, transform=get_transforms(data='train'))
-    valid_dataset = FungiDataset(val_df, image_path, transform=get_transforms(data='valid'))
-    train_loader = DataLoader(train_dataset, batch_size=32, shuffle=True, num_workers=4)
-    valid_loader = DataLoader(valid_dataset, batch_size=32, shuffle=False, num_workers=4)
-
-    # Network Setup
-    device = torch.device('cuda' if torch.cuda.is_available() else 'cpu')
-    model = models.efficientnet_b0(pretrained=True)
-    model.classifier = nn.Sequential(
-        nn.Dropout(0.2),
-        nn.Linear(model.classifier[1].in_features, len(train_df['taxonID_index'].unique()))
-    )
-    model.to(device)
-
-    # Define Optimization, Scheduler, and Criterion
-    optimizer = Adam(model.parameters(), lr=0.001)
-    scheduler = ReduceLROnPlateau(optimizer, 'min', factor=0.9, patience=1, eps=1e-6)
-    criterion = nn.CrossEntropyLoss()
-
-    # Early stopping setup
-    patience = 10
-    patience_counter = 0
-    best_loss = np.inf
-    best_accuracy = 0.0
-
-    # Training Loop
-    for epoch in range(100):  # Maximum epochs
-        model.train()
-        train_loss = 0.0
-        total_correct_train = 0
-        total_train_samples = 0
-        
-        # Start epoch timer
-        epoch_start_time = time.time()
-        
-        # Training Loop
-        for images, labels, _ in train_loader:
-            images, labels = images.to(device), labels.to(device)
-            optimizer.zero_grad()
-            outputs = model(images)
-            loss = criterion(outputs, labels)
-            loss.backward()
-            optimizer.step()
-            
-            train_loss += loss.item()
-            
-            # Calculate train accuracy
-            total_correct_train += (outputs.argmax(1) == labels).sum().item()
-            total_train_samples += labels.size(0)
-        
-        # Calculate overall train accuracy and average loss
-        train_accuracy = total_correct_train / total_train_samples
-        avg_train_loss = train_loss / len(train_loader)
-
-        model.eval()
-        val_loss = 0.0
-        total_correct_val = 0
-        total_val_samples = 0
-        
-        # Validation Loop
-        with torch.no_grad():
-            for images, labels, _ in valid_loader:
-                images, labels = images.to(device), labels.to(device)
-                outputs = model(images)
-                val_loss += criterion(outputs, labels).item()
-                
-                # Calculate validation accuracy
-                total_correct_val += (outputs.argmax(1) == labels).sum().item()
-                total_val_samples += labels.size(0)
-
-        # Calculate overall validation accuracy and average loss
-        val_accuracy = total_correct_val / total_val_samples
-        avg_val_loss = val_loss / len(valid_loader)
-
-        # Stop epoch timer and calculate elapsed time
-        epoch_end_time = time.time()
-        epoch_time = epoch_end_time - epoch_start_time
-
-        # Print summary at the end of the epoch
-        print(f"Epoch {epoch + 1} Summary: "
-            f"Train Loss = {avg_train_loss:.4f}, Train Accuracy = {train_accuracy:.4f}, "
-            f"Val Loss = {avg_val_loss:.4f}, Val Accuracy = {val_accuracy:.4f}, "
-            f"Epoch Time = {epoch_time:.2f} seconds")
-        
-        # Log epoch metrics to the CSV file
-        log_epoch_to_csv(csv_file_path, epoch + 1, epoch_time, avg_train_loss, train_accuracy, avg_val_loss, val_accuracy)
-
-        # Save Models Based on Accuracy and Loss
-        if val_accuracy > best_accuracy:
-            best_accuracy = val_accuracy
-            torch.save(model.state_dict(), os.path.join(checkpoint_dir, "best_accuracy.pth"))
-            print(f"Epoch {epoch + 1}: Best accuracy updated to {best_accuracy:.4f}")
-        
-        if avg_val_loss < best_loss:
-            best_loss = avg_val_loss
-            torch.save(model.state_dict(), os.path.join(checkpoint_dir, "best_loss.pth"))
-            print(f"Epoch {epoch + 1}: Best loss updated to {best_loss:.4f}")
-            patience_counter = 0  # Reset patience counter
-        else:
-            patience_counter += 1
-
-        # Early stopping condition
-        if patience_counter >= patience:
-            print(f"Early stopping triggered. No improvement in validation loss for {patience} epochs.")
-            break
-
-def evaluate_network_on_test_set(data_file, image_path, checkpoint_dir, session_name):
-    """
-    Evaluate network on the test set and save predictions to a CSV file.
-    """
-    # Ensure checkpoint directory exists
-    ensure_folder(checkpoint_dir)
-
-    # Model and Test Setup
-    best_trained_model = os.path.join(checkpoint_dir, "best_accuracy.pth")
-    output_csv_path = os.path.join(checkpoint_dir, "test_predictions.csv")
-
-    df = pd.read_csv(data_file)
-    test_df = df[df['filename_index'].str.startswith('fungi_test')]
-    test_dataset = FungiDataset(test_df, image_path, transform=get_transforms(data='valid'))
-    test_loader = DataLoader(test_dataset, batch_size=32, shuffle=False, num_workers=4)
-
-    device = torch.device('cuda' if torch.cuda.is_available() else 'cpu')
-    model = models.efficientnet_b0(pretrained=True)
-    model.classifier = nn.Sequential(
-        nn.Dropout(0.2),
-        nn.Linear(model.classifier[1].in_features, 183)  # Number of classes
-    )
-    model.load_state_dict(torch.load(best_trained_model))
-    model.to(device)
-
-    # Collect Predictions
-    results = []
-    model.eval()
-    with torch.no_grad():
-        for images, labels, filenames in tqdm.tqdm(test_loader, desc="Evaluating"):
-            images = images.to(device)
-            outputs = model(images).argmax(1).cpu().numpy()
-            results.extend(zip(filenames, outputs))  # Store filenames and predictions only
-
-    # Save Results to CSV
-    with open(output_csv_path, mode="w", newline="") as csv_file:
-        writer = csv.writer(csv_file)
-        writer.writerow([session_name])  # Write session name as the first line
-        writer.writerows(results)  # Write filenames and predictions
-    print(f"Results saved to {output_csv_path}")
-
-if __name__ == "__main__":
-    # Path to fungi images
-    image_path = r"C:\Users\MartaMielczak\Desktop\Summer_School\FungiImages\FungiImages"
-    # Path to metadata file
-    data_file = str(r"C:\Users\MartaMielczak\Desktop\Summer_School\metadata.csv")
-
-    # Session name: Change session name for every experiment! 
-    # Session name will be saved as the first line of the prediction file
-    session = "Experiment0"
-
-    # Folder for results of this experiment based on session name:
-    checkpoint_dir = os.path.join(f"C:/Users/MartaMielczak/Desktop/Summer_School{session}/")
-
-    train_fungi_network(data_file, image_path, checkpoint_dir)
-=======
 import os
 import pandas as pd
 import random
@@ -688,11 +396,10 @@
 
     # Session name: Change session name for every experiment! 
     # Session name will be saved as the first line of the prediction file
-    session = "EfficientNet"
+    session = "Experiment0"
 
     # Folder for results of this experiment based on session name:
     checkpoint_dir = os.path.join(f"results/{session}/")
 
     train_fungi_network(data_file, image_path, checkpoint_dir)
->>>>>>> 87b004fa
     evaluate_network_on_test_set(data_file, image_path, checkpoint_dir, session)